--- conflicted
+++ resolved
@@ -6,11 +6,7 @@
 
 build/
 dist/
-<<<<<<< HEAD
 data/
 *.egg-info
-=======
-*.egg-info
 .idea/
-.cache
->>>>>>> 5ce751f7
+.cache