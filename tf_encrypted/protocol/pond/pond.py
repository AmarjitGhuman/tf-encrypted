--- conflicted
+++ resolved
@@ -76,16 +76,9 @@
     self.server_1 = config.get_player(server_1 if server_1 else "server1")
 
     if triple_source is None:
-<<<<<<< HEAD
-      crypto_producer = config.get_player(
-          crypto_producer if crypto_producer else "server2")
-      crypto_producer = config.get_player(
-          crypto_producer if crypto_producer else "crypto-producer")
-=======
       crypto_producer = config.get_player("server2")
       crypto_producer = config.get_player(crypto_producer if crypto_producer
                                           else "crypto-producer")
->>>>>>> 45f24941
       self.triple_source = OnlineTripleSource(crypto_producer)
     else:
       if isinstance(triple_source, Player):
