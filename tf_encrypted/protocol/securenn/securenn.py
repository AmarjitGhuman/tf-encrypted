--- conflicted
+++ resolved
@@ -57,21 +57,11 @@
     assert server_1 is not None
     assert server_2 is not None
 
-<<<<<<< HEAD
     super(SecureNN, self).__init__(server_0=server_0,
                                    server_1=server_1,
-                                   crypto_producer=server_2,
+                                   triple_source=server_2,
                                    tensor_factory=tensor_factory,
                                    **kwargs)
-=======
-    super(SecureNN, self).__init__(
-        server_0=server_0,
-        server_1=server_1,
-        triple_source=server_2,
-        tensor_factory=tensor_factory,
-        **kwargs
-    )
->>>>>>> 45f24941
     self.server_2 = server_2
 
     if odd_factory is None:
